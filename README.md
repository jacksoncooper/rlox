`rlox` is a tree-walk interpreter for Bob's Nystrom's Lox programming language
from the book _Crafting Interpreters_. It's my first Rust project, and I was
following the Java implementation, so my implementation is not particularly
clean or idiomatic. Thank you Bob Nystrom for the comfort food.

```lox
class Bagel {
    init(flavor) {
        this.flavor = flavor;
        this.bites = 0;
        this.toasted = false;
        this.with_lox = false;
    }

    toast() {
        this.toasted = true;
    }

    add_lox() {
        this.with_lox = true;
    }

    munch() {
        var adverbs = repeat("", "very ", this.bites);
        print "This " + this.show() + " is " + adverbs + "tasty.";
        this.bites = this.bites +  1;
    }

    show() {
        var readable = "";
        if (this.toasted) readable = "toasted ";
        readable = readable + this.flavor + " bagel";
        if (this.with_lox) readable = readable + " with lox";
        return readable;
    }
}

fun repeat(accumulator, object, times) {
    for (var time = 1; time <= times; time = time + 1)
        accumulator = accumulator + object;
    return accumulator;
}

var my_breakfast = Bagel("pumpernickel");

my_breakfast.munch();
my_breakfast.toast();
my_breakfast.munch();
my_breakfast.add_lox();
my_breakfast.munch();
my_breakfast.munch();
```

### TODO

- [ ] There's no reason for instances and environments to own their keys except
<<<<<<< HEAD
  that the borrow checker is a scary monster.
- [ ] Performance is pretty abysmal compared to the reference implementation
  `jlox`, about _two times_ slower using Bob's benchmarks. I don't know what
  the JVM is up to when it allocates memory. `perf` shows the
  overhead is in:
  - [ ] `_int_malloc`: Heap allocation is expensive. 5.39 percent.
  - [ ] `look_up_variable`: Walking the environment chains is expensive, even
    with the resolver. 5.25 percent.
  - [x] `hashbrown::map::make_hash`: Hashing identifiers is expensive. 5.07
    percent.
  - [x] `<std::collections::hash::map::DefaultHasher as
    core::hash::Hasher>::write`: Hashing is still expensive? This supplies the
    state for the hashing function, apparently. 6.60 percent.
=======
  to escape the borrow checker.

Performance is pretty poor compared to the reference implementation `jlox`,
about _two times_ slower using Bob's benchmarks. I don't know what the JVM is
up to when it allocates memory. `perf` shows the overhead is in:

- `_int_malloc()` Heap allocation is expensive.
- `look_up_variable()` Walking the environment chains is expensive, even with
   the resolver.
>>>>>>> 6e5b0852
<|MERGE_RESOLUTION|>--- conflicted
+++ resolved
@@ -54,12 +54,10 @@
 ### TODO
 
 - [ ] There's no reason for instances and environments to own their keys except
-<<<<<<< HEAD
-  that the borrow checker is a scary monster.
+  to escape the borrow checker.
 - [ ] Performance is pretty abysmal compared to the reference implementation
   `jlox`, about _two times_ slower using Bob's benchmarks. I don't know what
-  the JVM is up to when it allocates memory. `perf` shows the
-  overhead is in:
+  the JVM is up to when it allocates memory. `perf` shows the overhead is in:
   - [ ] `_int_malloc`: Heap allocation is expensive. 5.39 percent.
   - [ ] `look_up_variable`: Walking the environment chains is expensive, even
     with the resolver. 5.25 percent.
@@ -67,15 +65,4 @@
     percent.
   - [x] `<std::collections::hash::map::DefaultHasher as
     core::hash::Hasher>::write`: Hashing is still expensive? This supplies the
-    state for the hashing function, apparently. 6.60 percent.
-=======
-  to escape the borrow checker.
-
-Performance is pretty poor compared to the reference implementation `jlox`,
-about _two times_ slower using Bob's benchmarks. I don't know what the JVM is
-up to when it allocates memory. `perf` shows the overhead is in:
-
-- `_int_malloc()` Heap allocation is expensive.
-- `look_up_variable()` Walking the environment chains is expensive, even with
-   the resolver.
->>>>>>> 6e5b0852
+    state for the hashing function, apparently. 6.60 percent.